"""Calculates distance measures for some different types of quantities. 

For all types of arrays, the mean square error can be computed. Vectors can be compared using angular distance or cosine similarity. For positive definite matrices, the correlation matrix distance, the affine invariant Riemannian metric, and the Kullback Leibler divergence between zero-mean Gaussian densities described by the compared matrices can be computed.

References
----------
[herdinCorrelation2005] M. Herdin, N. Czink, H. Ozcelik, and E. Bonek, 'Correlation matrix distance, a meaningful measure for evaluation of non-stationary MIMO channels,' in 2005 IEEE 61st Vehicular Technology Conference, May 2005, pp. 136-140 Vol. 1. doi: 10.1109/VETECS.2005.1543265. `[link] <https://doi.org/10.1109/VETECS.2005.1543265>`_ \n
[forstnermetric2003] W. Förstner and B. Moonen, 'A metric for covariance matrices,' in Geodesy-The Challenge of the 3rd Millennium, E. W. Grafarend, F. W. Krumm, and V. S. Schwarze, Eds., Berlin, Heidelberg: Springer Berlin Heidelberg, 2003, pp. 299–309. doi: 10.1007/978-3-662-05296-9_31. `[link] <https://doi.org/10.1007/978-3-662-05296-9_31>`_ \n
[duchiDerivations2016] J. Duchi, 'Derivations for Linear Algebra and Optimization, 2016. `[link] <https://web.stanford.edu/~jduchi/projects/general_notes.pdf>`_ \n
[absilOptimization2008] P.-A. Absil, R. Mahony, and R. Sepulchre, Optimization algorithms on matrix manifolds. Princeton, N.J. ; Woodstock: Princeton University Press, 2008. \n
"""
import numpy as np
import scipy.linalg as splin


def mse(var1, var2):
    """The normalized mean square error

    Normalized by the second variable

    Parameters
    ----------
    var1 : np.ndarray of any shape
        First variable
    var2 : np.ndarray of the same shape as var1
        Second variable. Cannot be zero, as it is used as the denominator
    
    Returns
    -------
    mse : float
        The normalized mean square error    
    """
    return np.sum(np.abs(var1 - var2)**2) / np.sum(np.abs(var2)**2)



#============== FOR VECTORS ======================
def angular_distance(vec1, vec2, sign_invariant=False):
    """A distance metric based on the cosine similary, that retains the
        scale invariant property, but is also a proper distance metric

    Parameters
    ----------
    vec1 : np.ndarray of shape (N,)
        First vector
    vec2 : np.ndarray of shape (N,)
        Second vector
    sign_invariant : bool, optional
        if True, the angle is first adjusted to a range between 1 and 0
        meaning that parallell vectors and opposite vectors are both considered to be the same
        If False, the same shape but opposite signs gives maximum distance

    Returns
    -------
    ang_dist : float
        The angular distance between the two vectors, in the range [0, 1]
    """
    sim = cos_similary(vec1, vec2)
    if sign_invariant:
        sim = np.abs(sim)
    return np.arccos(sim) / np.pi

def cos_similary(vec1, vec2):
    """Computes <vec1, vec2> / (||vec1|| ||vec2||) which is cosine of the angle between the two vectors. 
        1 is paralell vectors, 0 is orthogonal, and -1 is opposite directions

    Parameters
    ----------
    vec1 : np.ndarray of any shape
        First vector. If the arrays have more than 1 axis, it will be flattened.
    vec2 : np.ndarray of same shape as vec1
        Second vector. If the arrays have more than 1 axis, it will be flattened.

    Returns
    -------
    cos_sim : float
        The cosine similarity between the two vectors
    """
    assert vec1.shape == vec2.shape
    vec1 = np.ravel(vec1)
    vec2 = np.ravel(vec2)
    norms = np.linalg.norm(vec1) *np.linalg.norm(vec2)
    if norms == 0:
        return np.nan
    ip = vec1.T @ vec2
    return ip / norms

def spatial_similarity(vec1, vec2):
    """Measures the spatial similarity between two vectors. Also known as the modal assurance criterion (MAC).

    1 is identical, 0 is fully dissimilar

    Implements |p^H q|^2 / (||p||^2 ||q||^2)
    
    Parameters
    ----------
    vec1 : np.ndarray of shape (..., N)
        First vector
    vec2 : np.ndarray of shape (..., N)
        Second vector

    Returns
    -------
    sim : float or ndarray of shape (...)
        The spatial similarity between the two vectors
    
    References
    ----------
    (25) in M. Hahmann and E. Fernandez-Grande, “A convolutional plane wave model for sound field reconstruction.” Aug. 24, 2022.
    """
    assert vec1.shape == vec2.shape

    denom = np.linalg.norm(vec1, axis=-1)**2 * np.linalg.norm(vec2, axis=-1)**2
    return np.abs(np.sum(vec1.conj() * vec2, axis=-1))**2 / denom
    #norm2 = np.linalg.norm(vec2, ord=2, axis=-1)**2



#=============== FOR COVARIANCE MATRICES =============

def corr_matrix_distance(mat1, mat2):
    """Computes the correlation matrix distance
    
    0 means that the matrices are equal up to a scaling
    1 means that they are maximally different (orthogonal in NxN dimensional space)

    Parameters
    ----------
    mat1 : np.ndarray of shape (..., N, N)
        First covariance matrix, should be symmetric and positive definite
    mat2 : np.ndarray of shape (..., N, N)
        Second covariance matrix, should be symmetric and positive definite

    References
    ----------
    Correlation matrix distaince, a meaningful measure for evaluation of 
    non-stationary MIMO channels - Herdin, Czink, Ozcelik, Bonek
    """
    assert mat1.shape == mat2.shape
    norm1 = np.linalg.norm(mat1, ord="fro", axis=(-2,-1))
    norm2 = np.linalg.norm(mat2, ord="fro", axis=(-2,-1))
    if norm1 * norm2 == 0:
        return np.array(np.nan)
    return np.real_if_close(1 - np.trace(mat1 @ mat2) / (norm1 * norm2))


def covariance_distance_riemannian(mat1, mat2):
    """
    Computes the covariance matrix distance

    Parameters
    ----------
    mat1 : np.ndarray of shape (N, N)
        First covariance matrix, should be symmetric and positive definite
    mat2 : np.ndarray of shape (N, N)
        Second covariance matrix, should be symmetric and positive definite

    Returns
    -------
    dist : float
        The distance between the two matrices
    
    Notes
    -----
    It is the distance of a canonical invariant Riemannian metric on the space 
    Sym+(n, R) of real symmetric positive definite matrices. 

    Invariant to affine transformations and inversions. 
    It is a distance measure, so 0 means equal and then it goes to infinity
    and the matrices become more unequal.
<<<<<<< HEAD

    When the metric of the space is the fisher information metric, this is the 
    distance of the space. See COVARIANCE CLUSTERING ON RIEMANNIAN MANIFOLDS
    FOR ACOUSTIC MODEL COMPRESSION - Shinohara, Masukp, Akamine

    References
    ----------
    A Metric for Covariance Matrices - Wolfgang Förstner, Boudewijn Moonen
    http://www.ipb.uni-bonn.de/pdfs/Forstner1999Metric.pdf
=======
    [absilOptimization2008]
>>>>>>> df1dc6d6
    """
    assert mat1.shape == mat2.shape
    assert mat1.shape[0] == mat1.shape[1]
    assert mat1.ndim == 2
    eigvals = splin.eigh(mat1, mat2, eigvals_only=True)
    return np.real_if_close(np.sqrt(np.sum(np.log(eigvals)**2)))


def covariance_distance_kl_divergence(mat1, mat2):
    """The Kullback Leibler divergence between two Gaussian
    distributions that has mat1 and mat2 as their covariance matrices. 

    Assumes both of these distributions has zero mean.

    It is a distance measure, so 0 means equal and then it goes to infinity
    and the matrices become more unequal.

    Parameters
    ----------
    mat1 : np.ndarray of shape (N, N)
        First covariance matrix, should be symmetric and positive definite
    mat2 : np.ndarray of shape (N, N)
        Second covariance matrix, should be symmetric and positive definite
    
    Returns
    -------
    dist : float
        The distance between the two matrices
    
    """
    assert mat1.shape == mat2.shape
    assert mat1.shape[0] == mat1.shape[1]
    assert mat1.ndim == 2
    N = mat1.shape[0]
    eigvals = splin.eigh(mat1, mat2, eigvals_only=True)

    det1 = splin.det(mat1)
    det2 = splin.det(mat2)
    common_trace = np.sum(eigvals)
    return np.real_if_close(np.sqrt((np.log(det2 / det1) + common_trace - N) / 2))
<|MERGE_RESOLUTION|>--- conflicted
+++ resolved
@@ -168,7 +168,6 @@
     Invariant to affine transformations and inversions. 
     It is a distance measure, so 0 means equal and then it goes to infinity
     and the matrices become more unequal.
-<<<<<<< HEAD
 
     When the metric of the space is the fisher information metric, this is the 
     distance of the space. See COVARIANCE CLUSTERING ON RIEMANNIAN MANIFOLDS
@@ -176,11 +175,8 @@
 
     References
     ----------
-    A Metric for Covariance Matrices - Wolfgang Förstner, Boudewijn Moonen
-    http://www.ipb.uni-bonn.de/pdfs/Forstner1999Metric.pdf
-=======
+    [forstnermetric2003]
     [absilOptimization2008]
->>>>>>> df1dc6d6
     """
     assert mat1.shape == mat2.shape
     assert mat1.shape[0] == mat1.shape[1]
