--- conflicted
+++ resolved
@@ -24,10 +24,9 @@
 
 
 #============= FREQUENCY DOMAIN METHODS - STATIONARY MICROPHONES =============
-
 def est_ki_diffuse_freq(p_freq, pos, pos_eval, k, reg_param):
-    """
-    Estimates the RIR in the frequency domain using kernel interpolation
+    """Estimates the RIR in the frequency domain using kernel interpolation
+    
     Uses the frequency domain sound pressure as input
 
     Parameters
@@ -47,6 +46,10 @@
     -------
     est_sound_pressure : ndarray of shape (num_real_freqs, num_eval)
         estimated RIR per frequency at the evaluation points
+
+    References
+    ----------
+    [uenoKernel2018]
     """
     est_filt = ki.get_krr_parameters(ki.kernel_helmholtz_3d, reg_param, pos_eval, pos, k)
     p_ki = est_filt @ p_freq[:,:,None]
@@ -195,22 +198,6 @@
     return est_ki_diffuse_freq(rir_freq, pos, pos_eval, k, reg_param)
 
 
-
-<<<<<<< HEAD
-=======
-    Returns
-    -------
-    est_sound_pressure : ndarray of shape (num_real_freqs, num_eval)
-        estimated RIR per frequency at the evaluation points
-
-    References
-    ----------
-    [uenoKernel2018]
-    """
-    est_filt = ki.get_krr_parameters(ki.kernel_helmholtz_3d, reg_param, pos_eval, pos, k)
-    p_ki = est_filt @ p_freq[:,:,None]
-    return np.squeeze(p_ki, axis=-1)
->>>>>>> df1dc6d6
 
 
 
