--- conflicted
+++ resolved
@@ -9,10 +9,6 @@
 import aspcore.fouriertransform as ft
 
 import aspcol.kernelinterpolation as ki
-<<<<<<< HEAD
-import aspcol.fouriertransform as ft
-=======
->>>>>>> 7f48c68a
 import aspcol.soundfieldestimation as sfe
 
 
