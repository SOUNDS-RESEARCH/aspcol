import matplotlib.pyplot as plt
import numpy as np
import pathlib

from aspsim.simulator import SimulatorSetup
import aspsim.room.region as reg

<<<<<<< HEAD
=======
import aspcore.fouriertransform as ft

>>>>>>> 7f48c68a
import aspcol.soundfieldestimation as sfe
import aspcol.sphericalharmonics as sph



def run_exp():
    samplerate = 1000
    pos_mic, p_mic, pos_eval, p_eval, freqs, fig_folder, sim_info = generate_data(samplerate)
    wave_num = freqs / sim_info.c
    
    reg_param = 1e-4
    max_order = 6
    exp_center = np.zeros((1,3))
    omni_dir = sph.directivity_omni(max_order=1)

    harmonics = {}
    harmonics["omni"] = sph.inf_dimensional_shd_omni(p_mic, pos_mic, exp_center, max_order, wave_num, reg_param)
    harmonics["omni-general"] = sph.inf_dimensional_shd(p_mic, pos_mic, exp_center, max_order, wave_num, reg_param, dir_coeffs = omni_dir)

    pressure_est = {}
    pressure_est["ki"] = sfe.est_ki_diffuse_freq(p_mic, pos_mic, pos_eval, wave_num, reg_param)
    for harm in harmonics:
        pressure_est[harm] = sph.reconstruct_pressure(harmonics[harm], pos_eval, exp_center, max_order, wave_num)


    for est_name, est in pressure_est.items():
        print(f"MSE {est_name}: {10*np.log10(np.mean(np.abs(est - p_eval)**2))} dB")

    fig, ax = plt.subplots(1,1)
    for est_name, est in pressure_est.items():
        ax.plot(freqs, 10*np.log10(np.mean(np.abs(est - p_eval)**2, axis=-1)), label=est_name)
    ax.set_xlabel("Frequency [Hz]")
    ax.set_ylabel("MSE [dB]")
    plt.legend()
    plt.show()
    

def generate_data(sr):
    rng = np.random.default_rng(10)
    side_len = 0.6
    num_mic = 12
    
    eval_region = reg.Rectangle((side_len, side_len), (0,0,0), (0.1, 0.1))
    pos_eval = eval_region.equally_spaced_points()

    pos_mic = np.zeros((num_mic, 3))
    pos_mic[:,:2] = rng.uniform(low=-side_len/2, high=side_len/2, size=(num_mic, 2))
    pos_src = np.array([[2,0.05,-0.05]])

    setup = SimulatorSetup(pathlib.Path(__file__).parent.joinpath("figs"))
    setup.sim_info.samplerate = sr

    setup.sim_info.tot_samples = sr
    setup.sim_info.export_frequency = setup.sim_info.tot_samples
    setup.sim_info.reverb = "ism"
    setup.sim_info.room_size = [5, 4, 2]
    setup.sim_info.room_center = [0.4, 0.1, 0.1]
    setup.sim_info.rt60 =  0.25
    setup.sim_info.max_room_ir_length = sr // 2
    setup.sim_info.randomized_ism = False
    setup.sim_info.auto_save_load = False
    setup.sim_info.sim_buffer = sr // 2
    setup.sim_info.extra_delay = 40
    setup.sim_info.plot_output = "none"

    setup.add_mics("mic", pos_mic)
    setup.add_mics("eval", pos_eval)
    setup.add_controllable_source("src", pos_src)

    sim = setup.create_simulator()

    num_freqs = 512
    freqs = ft.get_real_freqs(num_freqs, sr)
    num_real_freqs = freqs.shape[0]

    fpaths = {}
    for src, mic, path in sim.arrays.iter_paths():
        fpaths.setdefault(src.name, {})
        fpaths[src.name][mic.name] = np.moveaxis(ft.rfft(path, n=num_freqs), 1, 2)

    return sim.arrays["mic"].pos, fpaths["src"]["mic"][...,0], sim.arrays["eval"].pos, fpaths["src"]["eval"][...,0], freqs, sim.folder_path, sim.sim_info



if __name__ == "__main__":
    run_exp()<|MERGE_RESOLUTION|>--- conflicted
+++ resolved
@@ -5,11 +5,8 @@
 from aspsim.simulator import SimulatorSetup
 import aspsim.room.region as reg
 
-<<<<<<< HEAD
-=======
 import aspcore.fouriertransform as ft
 
->>>>>>> 7f48c68a
 import aspcol.soundfieldestimation as sfe
 import aspcol.sphericalharmonics as sph
 
