import numpy as np
import pathlib
import hypothesis as hyp
#from hypothesis import given
import hypothesis.strategies as st
import pytest
import itertools as it
from sympy.physics.wigner import wigner_3j, gaunt

import scipy.special as special

import aspcore.montecarlo as mc
import aspcore.fouriertransform as ft

import aspcol.sphericalharmonics as sph
import aspcol.utilities as utils

<<<<<<< HEAD

=======
import plot_methods as plm
>>>>>>> 6ef0d646
import aspcol.kernelinterpolation as ki

import aspcol.planewaves as pw
import aspcol.soundfieldestimation as sfe

import wigner
import wigners

from aspsim.simulator import SimulatorSetup

import matplotlib.pyplot as plt

import plot_methods as plm






# ========= GAUNT COEFFICIENTS =========
def _gaunt_coef_ueno(l1, m1, l2, m2, l3):
    """Gaunt coefficients

    Taken directly from https://github.com/sh01k/MeshRIR/blob/main/example/sf_func.py
    """
    m3 = -m1 - m2
    l = int((l1 + l2 + l3) / 2)

    t1 = l2 - m1 - l3
    t2 = l1 + m2 - l3
    t3 = l1 + l2 - l3
    t4 = l1 - m1
    t5 = l2 + m2

    tmin = max([0, max([t1, t2])])
    tmax = min([t3, min([t4, t5])])

    t = np.arange(tmin, tmax+1)
    gl_tbl = np.array(special.gammaln(np.arange(1, l1+l2+l3+3)))
    G = np.sum( (-1.)**t * np.exp( -np.sum( gl_tbl[np.array([t, t-t1, t-t2, t3-t, t4-t, t5-t])] )  \
                                  +np.sum( gl_tbl[np.array([l1+l2-l3, l1-l2+l3, -l1+l2+l3, l])] ) \
                                  -np.sum( gl_tbl[np.array([l1+l2+l3+1, l-l1, l-l2, l-l3])] ) \
                                  +np.sum( gl_tbl[np.array([l1+m1, l1-m1, l2+m2, l2-m2, l3+m3, l3-m3])] ) * 0.5 ) ) \
        * (-1.)**( l + l1 - l2 - m3) * np.sqrt( (2*l1+1) * (2*l2+1) * (2*l3+1) / (4*np.pi) )
    return G


def gaunt_sympy(l1, l2, l3, m1, m2, m3):
    f1 = np.sqrt((2*l1+1)*(2*l2+1)*(2*l3+1)/(4*np.pi))
    f2 = wigner_3j(l1,l2,l3,m1,m2,m3)
    f3 = wigner_3j(l1,l2,l3,0,0,0) 
    return f1*f2*f3


def test_gaunt_coef_dev():
    max_order = 3

    all_params = np.array([i for i in sph._all_gaunt_parameters(max_order)])
    #all_params = all_params[7:8]

    val = []
    val_ref = []
    for i in range(all_params.shape[0]):
        args = all_params[i]
        val.append(sph.gaunt_coefficient(*args))
        val_ref.append(_gaunt_coef_ueno(*args))

    val_ref = np.array(val_ref)
    val = np.array(val)
    assert np.allclose(val, val_ref)


def test_gaunt_coef():
    max_order = 3
    all_params = np.array([i for i in sph._all_gaunt_parameters(max_order)])
    val = sph.gaunt_coefficient(all_params[:, 0], all_params[:, 1], all_params[:, 2], all_params[:, 3], all_params[:, 4])

    val_ref = []
    for i in range(all_params.shape[0]):
        args = all_params[i]
        val_ref.append(_gaunt_coef_ueno(*args))
    val_ref = np.array(val_ref)
    assert np.allclose(val, val_ref)


def test_gaunt_coef_lookup():
    max_order = 6
    all_params = np.array([i for i in sph._all_gaunt_parameters(max_order)])

    tbl = sph.gaunt_coef_lookup(max_order)
    val = tbl[all_params[:, 0], all_params[:, 1], all_params[:, 2], all_params[:, 3], all_params[:, 4]]

    val_ref = []
    for i in range(all_params.shape[0]):
        args = all_params[i]
        val_ref.append(_gaunt_coef_ueno(*args))
    val_ref = np.array(val_ref)
    assert np.allclose(val, val_ref)


# ============ GAUNT AND WIGNER TESTS ============

def _linearity_formula_lower_limit(l1, l2, m1, m2):
    """ Lower limit of the sum in the linearity formula for the Gaunt coefficient
    described in (3.74) in Multiple scattering: Interaction of time-harmonic waves with N obstacles.

    func(l1, l2, m1, m2) is equivalent to func(l1, l1, m2, m1)
    """
    if np.abs(l1 - l2) >= np.abs(m1 + m2):
        return np.abs(l1 - l2)
    elif np.abs(l1 - l2) < np.abs(m1 + m2) and ((l1 + l2 + np.abs(m1 + m2)) % 2 == 0):
        return np.abs(m1 + m2)
    elif np.abs(l1 - l2) < np.abs(m1 + m2) and ((l1 + l2 + np.abs(m1 + m2)) % 2 == 1):
        return np.abs(m1 + m2) + 1
    else:
        raise ValueError("Something went wrong")

def test_relationship_between_gaunt_and_triple_harmonic_integral():
    max_order = 5
    all_params = np.array([i for i in sph._all_gaunt_parameters(max_order)])
    num_param_sets = all_params.shape[0]
    assert num_param_sets > 0 

    for i in range(num_param_sets):
        (l1, m1, l2, m2, l3) = all_params[i]
        val1 = sph.triple_harmonic_integral(l1, l2, l3, m1, m2, -m1-m2)
        val2 = (-1)**(m1+m2) * sph.gaunt_coefficient(l1, m1, l2, m2, l3)
        assert np.allclose(val1, val2)


def test_triple_harmonic_integral_against_sympy():
    max_order = 3
    all_params = np.array([i for i in sph._all_gaunt_parameters(max_order)])
    num_param_sets = all_params.shape[0]
    assert num_param_sets > 0 

    for i in range(num_param_sets):
        (l1, m1, l2, m2, l3) = all_params[i]
        val1 = sph.triple_harmonic_integral(l1, l2, l3, m1, m2, -m1-m2)
        val2 = float(gaunt(l1, l2, l3, m1, m2, -m1-m2).n(16))
        assert np.allclose(val1, val2)

def test_all_wigner_3j_implementations_are_equal():
    max_order = 8
    all_params = np.array([i for i in sph._all_gaunt_parameters(max_order)])
    num_param_sets = all_params.shape[0]
    assert num_param_sets > 0 

    for i in range(num_param_sets):
        (l1, m1, l2, m2, l3) = all_params[i]

        m2_min, m2_max, wigner_val = wigner.wigner_3jm(l1,l2,l3,m1)
        val1 = wigner_val[m2 - int(m2_min)]

        val2 = wigners.wigner_3j(l1,l2,l3,m1,m2,-m1-m2)
        val3 = float(wigner_3j(l1,l2,l3,m1,m2,-m1-m2).n(16))
        assert np.allclose(val1, val2)
        assert np.allclose(val1, val3)



# =============== SPHERICAL HARMONIC TESTS ========================
def test_linearisation_formula_for_spherical_harmonics():
    """
    Equation (3.70) in Multiple scattering: Interaction of time-harmonic waves with N obstacles
    Relates the Gaunt coefficient to the product of two spherical harmonics. A simpler expression
    for the same thing is given between (3.74) and (3.75) in the same book.
    """
    rng = np.random.default_rng()
    direction = rng.uniform(-1, 1, size = (1,3))
    radius, angles = utils.cart2spherical(direction)

    max_order = 5
    for l1, l2 in it.product(range(max_order+1), range(max_order+1)):
        for m1, m2, in it.product(range(-l1, l1+1), range(-l2, l2+1)):
            q0 = _linearity_formula_lower_limit(l1, l2, m1, m2)
            Q = (l1 + l2 - q0) / 2
            assert utils.is_integer(Q)
            Q = int(Q)
            
            sum_val = 0
            for l3 in range(Q+1):
                g = sph.gaunt_coefficient(l1, m1, l2, m2, q0 + 2*l3)
                sum_val += g * special.sph_harm(m1+m2, q0 + 2*l3, angles[0,0], angles[0,1])

            comparison_val = special.sph_harm(m1, l1, angles[0,0], angles[0,1]) * special.sph_harm(m2, l2, angles[0,0], angles[0,1])
            assert np.allclose(sum_val, comparison_val)

def test_basis_function_equals_integral_of_spherical_harmonics_and_plane_waves():
    """This is the relationship that is used to define the directivity coefficients, so it
    must hold for the directional microphone model to make sense. 

    This is the Funk-Hecke formula, multiplied by sqrt(4 pi) on both sides. 
    Eq. 3.43 in Multiple scattering: interaction of time-harmonic waves with N obstacles. 

    basis_nu^mu(r) = frac{i^nu}{sqrt{4 pi}} int_S^2 Y_nu^mu(d_hat) exp(-ikr^T d_hat)    ds(d_hat)
    """
    rng = np.random.default_rng()
    max_order = 7
    pos = rng.uniform(low = -1, high=1, size=(1,3))
    freq = rng.uniform(low=100, high=1000)
    wave_num = freq / 343

    orders, degrees = sph.shd_num_degrees_vector(max_order)
    basis_val = np.squeeze(sph.shd_basis(pos, orders, degrees, wave_num))

    def calc_integral(num_samples):
        sphere_samples = rng.normal(loc = 0, scale = 1, size=(num_samples, 3))
        sphere_samples = sphere_samples / np.linalg.norm(sphere_samples, axis=-1)[:,None]
        rad, angles = utils.cart2spherical(sphere_samples)

        const_factor = 1j**orders / np.sqrt(4 * np.pi)
        sph_harm = special.sph_harm(degrees[:,None], orders[:,None], angles[...,0], angles[...,1])
        plane_wave = np.exp(-1j * wave_num * np.sum(pos * sphere_samples, axis=-1))
        
        sphere_area = 4 * np.pi
        int_value = const_factor * sphere_area * np.mean(sph_harm * plane_wave[None,:], axis=-1) # multiply by area?
        return int_value
    
    num_samples_all = 10 ** np.arange(2, 7)
    int_values = [calc_integral(ns) for ns in num_samples_all]
    mse = [np.mean(np.abs(basis_val - int_val)**2) for int_val in int_values]

    # UNCOMMENT TO SEE ERROR EVOLUTION
    # fig, ax = plt.subplots(1,1, figsize=(8,6))
    # ax.plot(np.log10(num_samples_all), 10 * np.log10(mse))
    # ax.set_title("Error between basis function and integral")
    # ax.set_xlabel("Number of samples [log10]")
    # ax.set_ylabel("Mean square error [dB]")
    # plt.show()

    assert all([mse[i] >= mse[i+1] for i in range(len(mse)-1)]) # integral should be more exact with more samples
    assert mse[-1] < 1e-5 #integral should be very close to basis function

def test_plane_wave_with_positive_exponential_expressed_in_spherical_harmonics():
    """This is the Rayleigh expansion formula
    Eq. 3.69 in Multiple scattering: interaction of time-harmonic waves with N obstacles.
    It expressed a single plane wave in terms of spherical harmonics.

    exp(ik r^T d) = sum_{nu, mu} varphi_{nu}^{mu}(r) sqrt(4 pi) i^{nu} conj{Y_{nu}^{mu}(d)}
    
    It can be viewed as a regular spherical decomposition, with coefficients defined as
    alpha_{nu}^{mu} = sqrt(4 pi) i^{nu} conj{Y_{nu}^{mu}(d)}
    and with an expansion centered around the origin.
    """
    rng = np.random.default_rng()
    max_order = 40
    num_pos = 10000
    # pos = np.concatenate((rng.uniform(low = -1, high=1, size=(num_pos,2)), np.zeros((num_pos, 1))), axis=-1)
    pos = rng.uniform(low = -1, high=1, size=(num_pos,3))
    freq = rng.uniform(low=100, high=1000)
    wave_num = 2 * np.pi * freq / 343
    
    planewave_direction = mc.uniform_random_on_sphere(1, rng)
    rad, angles = utils.cart2spherical(planewave_direction)
    orders, degrees = sph.shd_num_degrees_vector(max_order)

    # Calculate harmonic coefficients
    const_factor = 1j**orders * np.sqrt(4 * np.pi)
    sph_harm = special.sph_harm(degrees, orders, angles[...,0], angles[...,1])
    shd_coeffs = const_factor * np.conj(sph_harm)
    shd_plane_wave = np.squeeze(sph.reconstruct_pressure(shd_coeffs, pos, np.zeros((1, 3)), wave_num))

    plane_wave = np.squeeze(pw.plane_wave(pos, planewave_direction, wave_num))
    plane_wave = np.conj(plane_wave) # conjugate because we need exp(ikr^T d)
    
    # UNCOMMENT TO SEE PLANE WAVE AND THE APPROXIMATE PLANE WAVE FROM SPHERICAL HARMONICS
    #plm.image_scatter_freq_response(plane_wave, np.array([freq]), pos, dot_size=10)
    #plm.image_scatter_freq_response(sph_plane_wave, np.array([freq]), pos, dot_size=10)
    #plt.show()
    mse = np.mean(np.abs(plane_wave - shd_plane_wave)**2) / np.mean(np.abs(plane_wave)**2)
    assert mse < 1e-10

def test_plane_wave_with_negative_exponential_expressed_in_spherical_harmonics():
    """This is the Rayleigh expansion formula, but for plane waves of the form exp(-ikr^T d)
    It is a slight reformulation of Eq. 3.69 in Multiple scattering: interaction of time-harmonic waves with N obstacles.
    Using identity for conjugation of spherical harmonics to retain the form of the expression as a
    sperical harmonic decomposition. 

    exp(-ik r^T d) = sum_{nu, mu}  sqrt(4 pi) (-i)^{nu} (-1)^{mu} Y_{nu}^{-mu}(d) varphi_{nu}^{mu}(r)
    
    It can be viewed as a regular spherical decomposition, with coefficients defined as
    alpha_{nu}^{mu} = sqrt(4 pi) (-1)^{mu} (-i)^{nu} Y_{nu}^{-mu}(d)
    and with an expansion centered around the origin.
    """
    rng = np.random.default_rng()
    max_order = 40
    num_pos = 10000
    #pos = np.concatenate((rng.uniform(low = -1, high=1, size=(num_pos,2)), np.zeros((num_pos, 1))), axis=-1)
    pos = rng.uniform(low = -1, high=1, size=(num_pos,3))
    freq = rng.uniform(low=100, high=1000)
    wave_num = 2 * np.pi * freq / 343
    
    planewave_direction = mc.uniform_random_on_sphere(1, rng)
    rad, angles = utils.cart2spherical(planewave_direction)
    orders, degrees = sph.shd_num_degrees_vector(max_order)
    neg_degrees = -degrees

    # Calculate harmonic coefficients
    const_factor = (-1.0)**(degrees) * (-1j)**orders * np.sqrt(4 * np.pi)
    sph_harm = special.sph_harm(neg_degrees, orders, angles[...,0], angles[...,1])
    shd_coeffs = const_factor * sph_harm
    shd_plane_wave = np.squeeze(sph.reconstruct_pressure(shd_coeffs, pos, np.zeros((1, 3)), wave_num))

    plane_wave = np.squeeze(pw.plane_wave(pos, planewave_direction, wave_num))
    
    # UNCOMMENT TO SEE PLANE WAVE AND THE APPROXIMATE PLANE WAVE FROM SPHERICAL HARMONICS
    # plm.image_scatter_freq_response(plane_wave, np.array([freq]), pos, dot_size=10)
    # plm.image_scatter_freq_response(shd_plane_wave, np.array([freq]), pos, dot_size=10)
    # plt.show()
    mse = np.mean(np.abs(plane_wave - shd_plane_wave)**2) / np.mean(np.abs(plane_wave)**2)
    assert mse < 1e-10


# ============ TRANSLATION OPERATOR ============
def show_translation_operator_addition_property():
    """
    The translation operator should satisfy 
    T(r + r') = T(r) T(r')
    """
    rng = np.random.default_rng(123456)
    pos1 = rng.normal(size = (1,3))
    pos2 = rng.normal(size = (1,3))
    pos_added = pos1 + pos2
    wave_num = np.array([2 * np.pi * 1000 / 343])
    max_order_input = 2
    max_order_mid = 20
    max_order_output = 2

    T1 = sph.translation_operator(pos1, wave_num, max_order_input, max_order_mid)
    T2 = sph.translation_operator(pos2, wave_num, max_order_mid, max_order_output)
    Tadded = sph.translation_operator(pos_added, wave_num, max_order_input, max_order_output)
    T = T2 @ T1

    fig, axes = plt.subplots(1, 3, figsize=(14,4))
    clr = axes[0].matshow(np.squeeze(np.abs(T)))
    plt.colorbar(clr, ax = axes[0])
    clr = axes[1].matshow(np.squeeze(np.real(T)))
    plt.colorbar(clr, ax = axes[1])
    clr = axes[2].matshow(np.squeeze(np.imag(T)))
    plt.colorbar(clr, ax = axes[2])

    fig, axes = plt.subplots(1, 3, figsize=(14,4))
    clr = axes[0].matshow(np.squeeze(np.abs(Tadded)))
    plt.colorbar(clr, ax = axes[0])
    clr = axes[1].matshow(np.squeeze(np.real(Tadded)))
    plt.colorbar(clr, ax = axes[1])
    clr = axes[2].matshow(np.squeeze(np.imag(Tadded)))
    plt.colorbar(clr, ax = axes[2])
    plt.show()



# ================ SHD BASIS TRANSLATION ================

def test_basis_translation_addition_property_as_function_of_max_order_mid():
    """The translation operator should satisfy T(r + r') = T(r) T(r')
    This test shows that as we increase the truncation order of the
    internal dimension of T(r) T(r'), i.e. the one dimension that disappears
    after multiplication, the MSE should go towards zero. 
    """
    rng = np.random.default_rng(123456)
    pos1 = rng.normal(size = (1,3))
    pos2 = rng.normal(size = (1,3))
    pos_added = pos1 + pos2
    freq = rng.uniform(100, 1000)
    wave_num = np.array([2 * np.pi * freq / 343])
    max_order_input = 2
    max_order_output = 2
    Tadded = sph.basis_translation_3_92(pos_added, wave_num, max_order_input, max_order_output)
    norm_factor = np.mean(np.abs(Tadded)**2)

    max_order_mid = [i for i in range(2, 21, 2)]
    mse = []
    for mom in max_order_mid:
        T1 = sph.basis_translation_3_92(pos1, wave_num, max_order_input, mom)
        T2 = sph.basis_translation_3_92(pos2, wave_num, mom, max_order_output)
        T = T2 @ T1

        mse.append(10 * np.log10(np.mean(np.abs(T - Tadded)**2) / norm_factor))
    # Uncomment to see how the mse evolve with increasing max_order_mid
    # plt.plot(max_order_mid, mse)
    # plt.xlabel("max_order_mid")
    # plt.ylabel("MSE (dB)")
    # plt.show()
    assert all([mse[i] >= mse[i+1] for i in range(len(mse)-1)])


def test_basis_translation_with_negative_argument_is_hermitian_basis_translation():
    """The translation operator should satisfy T(-r) = T(r)^H
    """
    rng = np.random.default_rng()
    pos = rng.normal(size = (1,3))
    wave_num = np.array([2 * np.pi * 1000 / 343])
    max_order_input = 5
    max_order_output = 5

    T = np.squeeze(sph.basis_translation_3_92(pos, wave_num, max_order_input, max_order_output), axis=(0,1))
    T2 = np.squeeze(sph.basis_translation_3_92(-pos, wave_num, max_order_input, max_order_output), axis=(0,1))

    # plt.matshow(np.abs(T))
    # plt.colorbar()
    # plt.matshow(np.abs(T2))
    # plt.colorbar()
    # plt.show()

    assert np.allclose(T, T2.conj().T)

def test_basis_translation_with_zero_arguments_is_identity():
    """Identity given as (i) on page 88 in 
    P. Martin's Multiple scattering: Interaction of time-harmonic waves with N obstacles
    
    The translation operator should satisfy hat{S}(0) = I
    """
    pos = np.zeros((1,3))
    wave_num = np.array([2 * np.pi * 1000 / 343])
    max_order_input = 5
    max_order_output = 5
    T = np.squeeze(sph.basis_translation_3_92(pos, wave_num, max_order_input, max_order_output))
    assert np.allclose(T, np.eye(T.shape[0]))

def test_basis_translation_with_input_order_zero_gives_basis_function():
    """Identity given as (ii) on page 88 in 
    P. Martin's Multiple scattering: Interaction of time-harmonic waves with N obstacles
    """
    rng = np.random.default_rng()
    pos = rng.normal(size=(1,3))
    freq = rng.uniform(100, 1000)
    wave_num = np.array([2 * np.pi * freq / 343])
    max_order_output = 5
    T = np.squeeze(sph.basis_translation_3_92(pos, wave_num, 0, max_order_output))

    orders, degrees = sph.shd_num_degrees_vector(max_order_output)
    basis_vals = np.squeeze(sph.shd_basis(pos, orders, degrees, wave_num))
    assert np.allclose(basis_vals, T)

def test_basis_translation_with_output_order_zero_gives_conjugated_basis_function():
    """Identity given as (iii) on page 88 in 
    P. Martin's Multiple scattering: Interaction of time-harmonic waves with N obstacles
    """
    rng = np.random.default_rng()
    pos = rng.normal(size=(1,3))
    freq = rng.uniform(100, 1000)
    wave_num = np.array([2 * np.pi * freq / 343])
    max_order_input = 5
    T = np.squeeze(sph.basis_translation_3_92(pos, wave_num, max_order_input, 0))

    orders, degrees = sph.shd_num_degrees_vector(max_order_input)
    basis_vals = np.conj(np.squeeze(sph.shd_basis(pos, orders, degrees, wave_num)))
    for i, nu in enumerate(orders):
        basis_vals[i] = (-1)**nu * basis_vals[i]
    assert np.allclose(basis_vals, T)


def test_basis_translation_Martin_identity_3_93():
    """Identity given as (3.93) on page 92 in P. Martin,
    hat{S}_{n nu}^{m mu} = (-1)^{n+nu} hat{S}_{n nu}^{m mu}.conj()
    """
    rng = np.random.default_rng()
    pos = rng.normal(size=(1,3))
    freq = rng.uniform(100, 1000)
    wave_num = np.array([2 * np.pi * freq / 343])
    max_order = 5
    T = np.squeeze(sph.basis_translation_3_92(pos, wave_num, max_order, max_order), axis=(0,1))
    orders, degrees = sph.shd_num_degrees_vector(max_order)
    for i, (n, m) in enumerate(zip(orders, degrees)):
        for j, (nu, mu) in enumerate(zip(orders, degrees)):
            assert np.allclose(T[j,i], (-1.0)**(n + nu) * np.conj(T[i,j]))

def test_basis_translation_Martin_identity_3_94():
    """Identity given as (3.94) on page 92 in P. Martin,
    hat{S}_{n nu}^{-m -mu} = (-1)^{m+mu} hat{S}_{n nu}^{m mu}.conj()
    """
    rng = np.random.default_rng()
    pos = rng.normal(size=(1,3))
    freq = rng.uniform(100, 1000)
    wave_num = np.array([2 * np.pi * freq / 343])
    max_order = 5
    T = np.squeeze(sph.basis_translation_3_92(pos, wave_num, max_order, max_order), axis=(0,1))
    orders, degrees = sph.shd_num_degrees_vector(max_order)
    for i, (n, m) in enumerate(zip(orders, degrees)):
        for j, (nu, mu) in enumerate(zip(orders, degrees)):
            i2 = _find_index_of_order_degree(n, -m)
            j2 = _find_index_of_order_degree(nu, -mu)
            assert np.allclose(T[i2,j2], (-1.0)**(m + mu) * np.conj(T[i,j]))

def _find_index_of_order_degree(order, degree):
    orders, degrees = sph.shd_num_degrees_vector(order)
    idx = np.where((orders == order) & (degrees == degree))[0]
    return idx[0]


def test_basis_translation_3_80_is_equivalent_to_basis_translation_3_92():
    rng = np.random.default_rng()
    pos = rng.normal(size=(4,3))
    freq = rng.uniform(100, 1000, size=(2,))
    wave_num = 2 * np.pi * freq / 343
    max_order_input = rng.integers(1, 10)
    max_order_output = rng.integers(1, 10)
    T1 = sph.basis_translation_3_80(pos, wave_num, max_order_input, max_order_output)
    T2 = sph.basis_translation_3_92(pos, wave_num, max_order_input, max_order_output)
    assert np.allclose(T1, T2)




# ============== TRANSLATION OF SHD COEFFICIENTS ==============
def test_translation_operator_with_negative_argument_is_hermitian():
    """The translation operator should satisfy T(-r) = T(r)^H
    """
    rng = np.random.default_rng()
    pos = rng.normal(size = (1,3))
    wave_num = np.array([2 * np.pi * 1000 / 343])
    max_order_input = 5
    max_order_output = 5

    T = np.squeeze(sph.translation_operator(pos, wave_num, max_order_input, max_order_output), axis=(0,1))
    T2 = np.squeeze(sph.translation_operator(-pos, wave_num, max_order_input, max_order_output), axis=(0,1))
    assert np.allclose(T, T2.conj().T)

def test_translation_operator_addition_property_as_function_of_max_order_mid():
    """The translation operator should satisfy T(r + r') = T(r) T(r')
    This test shows that as we increase the truncation order of the
    internal dimension of T(r) T(r'), i.e. the one dimension that disappears
    after multiplication, the MSE should go towards zero. 
    """
    rng = np.random.default_rng(123456)
    pos1 = rng.normal(size = (1,3))
    pos2 = rng.normal(size = (1,3))
    pos_added = pos1 + pos2
    freq = rng.uniform(100, 1000)
    wave_num = np.array([2 * np.pi * freq / 343])
    max_order_input = 3
    max_order_output = 3
    Tadded = sph.translation_operator(pos_added, wave_num, max_order_input, max_order_output)
    norm_factor = np.mean(np.abs(Tadded)**2)

    max_order_mid = [i for i in range(2, 21, 2)]
    mse = []
    for mom in max_order_mid:
        T1 = sph.translation_operator(pos1, wave_num, max_order_input, mom)
        T2 = sph.translation_operator(pos2, wave_num, mom, max_order_output)
        T = T2 @ T1

        mse.append(10 * np.log10(np.mean(np.abs(T - Tadded)**2) / norm_factor))
    # Uncomment to see how the mse evolve with increasing max_order_mid
    # plt.plot(max_order_mid, mse)
    # plt.xlabel("max_order_mid")
    # plt.ylabel("MSE (dB)")
    # plt.show()
    assert all([mse[i] >= mse[i+1] for i in range(len(mse)-1)])

def test_translation_operator_addition_property():
    """The translation operator should satisfy T(r + r') = T(r) T(r') 
    """
    rng = np.random.default_rng(123456)
    pos1 = rng.normal(size = (1,3))
    pos2 = rng.normal(size = (1,3))
    pos_added = pos1 + pos2
    freq = rng.uniform(100, 1000)
    wave_num = np.array([2 * np.pi * freq / 343])
    max_order_input = 6
    max_order_output = 6
    Tadded = sph.translation_operator(pos_added, wave_num, max_order_input, max_order_output)

    max_order_mid = 18
    T1 = sph.translation_operator(pos1, wave_num, max_order_input, max_order_mid)
    T2 = sph.translation_operator(pos2, wave_num, max_order_mid, max_order_output)
    T = T2 @ T1

    mse = 10 * np.log10(np.mean(np.abs(T - Tadded)**2) / np.mean(np.abs(Tadded)**2))
    assert mse < -100


# def test_translation_operator_against_uenos_implementation():
#     """
#     It looks like uenos implemenation differs. Not sure how
#     to determine whether that's a mistake or not. 
#     """
#     rng = np.random.default_rng(21345654)
#     pos = rng.normal(size = (1,3))
#     freq = rng.uniform(100, 1000)
#     wave_num = np.array([2 * np.pi * freq / 343])
#     max_order_input = 5
#     max_order_output = 5

#     T_ueno = sph._translation_ueno(pos, wave_num, max_order_input, max_order_output)[0,0,:,:]
#     T = sph.translation_operator(pos, wave_num, max_order_input, max_order_output)[0,0,:,:]
#     # UNCOMMENT TO VIEW DIFFERENCES
#     # fig, axes = plt.subplots(1, 3, figsize=(14,4))
#     # axes[0].set_title("our")
#     # clr = axes[0].matshow(np.squeeze(np.abs(T)))
#     # plt.colorbar(clr, ax = axes[0])
#     # clr = axes[1].matshow(np.squeeze(np.real(T)))
#     # plt.colorbar(clr, ax = axes[1])
#     # clr = axes[2].matshow(np.squeeze(np.imag(T)))
#     # plt.colorbar(clr, ax = axes[2])

#     # fig, axes = plt.subplots(1, 3, figsize=(14,4))
#     # axes[0].set_title("Ueno")
#     # clr = axes[0].matshow(np.squeeze(np.abs(T_ueno)))
#     # plt.colorbar(clr, ax = axes[0])
#     # clr = axes[1].matshow(np.squeeze(np.real(T_ueno)))
#     # plt.colorbar(clr, ax = axes[1])
#     # clr = axes[2].matshow(np.squeeze(np.imag(T_ueno)))
#     # plt.colorbar(clr, ax = axes[2])

#     # fig, axes = plt.subplots(1, 3, figsize=(14,4))
#     # axes[0].set_title("Difference")
#     # clr = axes[0].matshow(np.squeeze(np.abs(T_ueno-T)))
#     # plt.colorbar(clr, ax = axes[0])
#     # clr = axes[1].matshow(np.squeeze(np.real(T_ueno-T)))
#     # plt.colorbar(clr, ax = axes[1])
#     # clr = axes[2].matshow(np.squeeze(np.imag(T_ueno-T)))
#     # plt.colorbar(clr, ax = axes[2])
#     # plt.show()
#     assert np.allclose(T, T_ueno)


def test_translation_operator_against_jax_compiled_implementation():
    rng = np.random.default_rng(21345654)
    pos = rng.normal(size = (3,3))
    freq = rng.uniform(100, 1000, size=(2,))
    wave_num = 2 * np.pi * freq / 343
    max_order_input = 2
    max_order_output = 2

    gaunt = sfe.calculate_gaunt_set(max_order_input, max_order_output)
    T_jax = sfe.translation_operator(pos, wave_num, max_order_input, max_order_output, gaunt)
    T = sph.translation_operator(pos, wave_num, max_order_input, max_order_output)

    T_jax = T_jax[0,0,:,:]
    T = T[0,0,:,:]
    # UNCOMMENT TO VIEW DIFFERENCES
    fig, axes = plt.subplots(1, 3, figsize=(14,4))
    axes[0].set_title("Numpy")
    clr = axes[0].matshow(np.squeeze(np.abs(T)))
    plt.colorbar(clr, ax = axes[0])
    clr = axes[1].matshow(np.squeeze(np.real(T)))
    plt.colorbar(clr, ax = axes[1])
    clr = axes[2].matshow(np.squeeze(np.imag(T)))
    plt.colorbar(clr, ax = axes[2])

    fig, axes = plt.subplots(1, 3, figsize=(14,4))
    axes[0].set_title("Jax")
    clr = axes[0].matshow(np.squeeze(np.abs(T_jax)))
    plt.colorbar(clr, ax = axes[0])
    clr = axes[1].matshow(np.squeeze(np.real(T_jax)))
    plt.colorbar(clr, ax = axes[1])
    clr = axes[2].matshow(np.squeeze(np.imag(T_jax)))
    plt.colorbar(clr, ax = axes[2])

    fig, axes = plt.subplots(1, 3, figsize=(14,4))
    axes[0].set_title("Difference")
    clr = axes[0].matshow(np.squeeze(np.abs(T_jax-T)))
    plt.colorbar(clr, ax = axes[0])
    clr = axes[1].matshow(np.squeeze(np.real(T_jax-T)))
    plt.colorbar(clr, ax = axes[1])
    clr = axes[2].matshow(np.squeeze(np.imag(T_jax-T)))
    plt.colorbar(clr, ax = axes[2])
    plt.show()
    assert np.allclose(T, T_jax)


















def test_translation_of_shd_coeffs_does_not_affect_reconstructed_function():
    """The reconstructed function should be unaffected by translation
    """
    rng = np.random.default_rng()
    side_len = 0.3
    
    num_side = 20
    pos_eval = np.meshgrid(np.linspace(-side_len/2, side_len/2, num_side), np.linspace(-side_len/2, side_len/2, num_side), np.zeros(1,))
    pos_eval = np.concatenate(pos_eval, axis=-1)
    pos_eval = np.reshape(pos_eval, (-1,3))

    exp_center = rng.uniform(low=-0.1, high=0.1, size=(1,3))
    freq = rng.uniform(100, 1000, size=(1,))
    wave_num = 2 * np.pi * freq / 343
    max_order = 5
    max_order_output = max_order + 10
    shd_coeffs = _random_shd_coeffs(max_order, 1, rng)

    p = sph.reconstruct_pressure(shd_coeffs, pos_eval, exp_center, wave_num)
    pos_translate = rng.uniform(low = -0.2, high = 0.2, size=(1,3))
    new_exp_center = exp_center + pos_translate

    shd_coeffs_translated = sph.translate_shd_coeffs(shd_coeffs, pos_translate, wave_num, max_order_output)
    p_translated = sph.reconstruct_pressure(shd_coeffs_translated, pos_eval, new_exp_center, wave_num)
    p_translated_nocompensation = sph.reconstruct_pressure(shd_coeffs_translated, pos_eval, exp_center, wave_num)

    diff = p - p_translated

    # UNCOMMENT TO VIEW DIFFERENCES
    # p_all = {"original": p, "translated": p_translated, "difference": diff, "nocompensation" : p_translated_nocompensation, "diff nocompensation" : p - p_translated_nocompensation,}
    # plm.image_scatter_freq_response(p_all, freq, pos_eval)
    # plt.show()
    assert np.mean(np.abs(diff)) < 1e-8


def test_translation_of_shd_coeffs_gives_same_values_as_directly_estimated_shd_coeffs():
    sr = 1000
    reg = 1e-7
    max_order = 3
    center1 = np.zeros((1,3))
    center2 = np.ones((1,3)) * 0.2

    pos1, p1, freqs, sim_info = _generate_soundfield_data_omni(sr, center1)
    pos2, p2, freqs, sim_info = _generate_soundfield_data_omni(sr, center2)
    wave_num = 2 * np.pi * freqs / sim_info.c

    shd_coeffs1 = sph.inf_dimensional_shd_omni(p1, pos1, center1, max_order, wave_num, reg)
    shd_coeffs2 = sph.inf_dimensional_shd_omni(p2, pos2, center2, max_order, wave_num, reg)

    shd_coeffs2_est = sph.translate_shd_coeffs(shd_coeffs1, center2-center1, wave_num, max_order)

    fig, axes = plt.subplots(1, 4, figsize=(20,6))
    axes[0].plot(10*np.log10(np.mean(np.abs(shd_coeffs2 - np.squeeze(shd_coeffs2_est))**2, axis=-1)))
    axes[0].set_ylabel("Mean square error (dB)")
    axes[0].set_xlabel("Frequency (Hz)")

    axes[1].plot(10*np.log10(np.mean(np.abs(shd_coeffs2 - np.squeeze(shd_coeffs2_est))**2, axis=0) / np.mean(np.abs(shd_coeffs2)**2, axis=0)))
    axes[1].set_ylabel("Mean square error (dB)")
    axes[1].set_xlabel("Frequency (Hz)")

    axes[2].plot(np.real(shd_coeffs2_est[:,0]), label="estimated")
    axes[2].plot(np.real(shd_coeffs2[:,0]), label="recorded")
    axes[2].set_title("Real part")
    # axes[2].plot(np.imag(shd_coeffs2_est), label="estimated")
    # axes[2].plot(np.imag(shd_coeffs2), label="recorded") 
    # axes[2].set_title("Imag part")
    axes[3].plot(np.abs(shd_coeffs2_est[:,0]), label="estimated")
    axes[3].plot(np.abs(shd_coeffs2[:,0]), label="recorded")
    axes[3].set_title("Magnitude")
    for ax in axes:
        ax.legend()
    plt.show()
    


def test_translation_of_shd_coeffs_is_numerically_stable_for_small_arguments():
    """The reconstructed function should be unaffected by translation
    """
    rng = np.random.default_rng(1234567)
    side_len = 0.3
    
    num_side = 20
    pos_eval = np.meshgrid(np.linspace(-side_len/2, side_len/2, num_side), np.linspace(-side_len/2, side_len/2, num_side), np.zeros(1,))
    pos_eval = np.concatenate(pos_eval, axis=-1)
    pos_eval = np.reshape(pos_eval, (-1,3))

    exp_center = np.zeros((1,3)) #rng.uniform(low=-0.1, high=0.1, size=(1,3))
    freq = rng.uniform(100, 1000, size=(1,))
    wave_num = 2 * np.pi * freq / 343
    max_order = 1
    max_order_output = max_order + 10
    shd_coeffs = _random_shd_coeffs(max_order, 1, rng)

    p = sph.reconstruct_pressure(shd_coeffs, pos_eval, exp_center, wave_num)
    pos_translate = 1e-9 * np.array([[0,1,0]]) #rng.uniform(low = -0.2, high = 0.2, size=(1,3))
    new_exp_center = exp_center + pos_translate

    shd_coeffs_translated = sph.translate_shd_coeffs(shd_coeffs, pos_translate, wave_num, max_order_output)
    p_translated = sph.reconstruct_pressure(shd_coeffs_translated, pos_eval, new_exp_center, wave_num)
    p_translated_nocompensation = sph.reconstruct_pressure(shd_coeffs_translated, pos_eval, exp_center, wave_num)

    diff = p - p_translated

    # UNCOMMENT TO VIEW DIFFERENCES
    # p_all = {"original": p, "translated": p_translated, "difference": diff, "nocompensation" : p_translated_nocompensation, "diff nocompensation" : p - p_translated_nocompensation,}
    # plm.image_scatter_freq_response(p_all, freq, pos_eval)
    # plt.show()
    assert np.mean(np.abs(diff)) < 1e-8






 #====================== OTHER SHD FUNCTIONS ========================

def test_translated_inner_product_for_zero_order_is_sinc_function():
    rng = np.random.default_rng()
    num_pos = 10
    pos1 = rng.normal(size = (num_pos,3))
    pos2 = rng.normal(size = (num_pos,3))
    freq = rng.uniform(100, 1000, size=(1,))
    wave_num = 2 * np.pi * freq / 343
    val = sph.translated_inner_product(pos1, pos2, sph.directivity_omni(), sph.directivity_omni(), wave_num)
    val2 = ki.kernel_helmholtz_3d(pos1, pos2, wave_num)
    assert np.allclose(val, val2)

def test_measurement_conj_omni_times_measurement_omni_is_kernel_matrix():
    """
    Xi Xi^H = Psi where Psi is the matrix given in Ueno. For omni microphones as
    in this case, Psi equals K the kernel matrix from Ueno's kernel interpolation paper. 
    """
    rng = np.random.default_rng()
    num_mic1 = 3
    num_mic2 = 4
    pos1 = rng.normal(size=(num_mic1, 3))
    pos2 = rng.normal(size=(num_mic2, 3))
    exp_center = rng.normal(size = (1, 3)) * 0
    freq = rng.uniform(100, 1000, size=(1,))
    wave_num = 2 * np.pi * freq / 343

    input_vec = rng.normal(size=(1, num_mic2)) + 1j * rng.normal(size=(1, num_mic2))

    psi = ki.kernel_helmholtz_3d(pos1, pos2, wave_num)
    vec_ip = np.squeeze(psi @ input_vec[...,None], axis=-1)

    mse = []
    max_inner_order = 40
    for i in np.arange(5, max_inner_order, 5):
        shd_meas = sph.apply_measurement_conj_omni(input_vec, pos2, exp_center, i, wave_num)
        vec_meas = sph.apply_measurement_omni(shd_meas, pos1, exp_center, wave_num)
        mse.append(10 * np.log10(np.mean(np.abs(vec_meas - vec_ip)**2)))
    #plt.plot(np.arange(2, 35, 2), mse)
    #plt.show()
    assert all([mse[i] >= mse[i+1] or mse[i] < -200 for i in range(len(mse)-1)])
    assert np.allclose(vec_ip, vec_meas)

def test_measurement_conj_omni_times_measurement_omni_is_translated_inner_product():
    """
    Xi Xi^H = Psi where Psi is the matrix given in Ueno. For omni microphones as
    in this case, Psi equals K the kernel matrix from Ueno's kernel interpolation paper. 
    """
    rng = np.random.default_rng()
    num_mic1 = 3
    num_mic2 = 4
    pos1 = rng.normal(size=(num_mic1, 3))
    pos2 = rng.normal(size=(num_mic2, 3))
    exp_center = rng.normal(size = (1, 3)) * 0
    freq = rng.uniform(100, 1000, size=(1,))
    wave_num = 2 * np.pi * freq / 343

    input_vec = rng.normal(size=(1, num_mic2)) + 1j * rng.normal(size=(1, num_mic2))

    dir_coeffs1 = sph.directivity_omni()
    dir_coeffs2 = sph.directivity_omni()
    psi = sph.translated_inner_product(pos1, pos2, dir_coeffs1, dir_coeffs2, wave_num)
    vec_ip = np.squeeze(psi @ input_vec[...,None], axis=-1)

    mse = []
    max_inner_order = 40
    for i in np.arange(5, max_inner_order, 5):
        shd_meas = sph.apply_measurement_conj_omni(input_vec, pos2, exp_center, i, wave_num)
        vec_meas = sph.apply_measurement_omni(shd_meas, pos1, exp_center, wave_num)
        mse.append(10 * np.log10(np.mean(np.abs(vec_meas - vec_ip)**2)))
    #plt.plot(np.arange(2, 35, 2), mse)
    #plt.show()
    assert all([mse[i] >= mse[i+1] or mse[i] < -100 for i in range(len(mse)-1)])
    assert np.allclose(vec_ip, vec_meas)

def test_measurement_operator_times_conjugate_measurement_operator_equals_translated_inner_product():
    rng = np.random.default_rng()
    num_mic1 = 2
    num_mic2 = 3
    pos1 = rng.normal(size=(num_mic1, 3))
    pos2 = rng.normal(size=(num_mic2, 3))
    exp_center = rng.normal(size = (1, 3)) * 0
    freq = rng.uniform(100, 1000, size=(1,))
    wave_num = 2 * np.pi * freq / 343

    max_order1 = 2
    max_order2 = 2

    input_vec = rng.normal(size=(1, num_mic2))
    dir_coeffs1 = _random_shd_coeffs(max_order1, 1, rng)
    dir_coeffs2 = _random_shd_coeffs(max_order2, 1, rng)

    psi = sph.translated_inner_product(pos1, pos2, dir_coeffs1, dir_coeffs2, wave_num)
    vec_ip = np.squeeze(psi @ input_vec[...,None], axis=-1)

    mse = []
    max_inner_order = 41
    for inner_order in np.arange(10, max_inner_order, 10):
        shd_meas = sph.apply_measurement_conj(input_vec, pos2, exp_center, inner_order, wave_num, dir_coeffs2)
        vec_meas = sph.apply_measurement(shd_meas, pos1, exp_center, wave_num, dir_coeffs1)
        mse.append(10 * np.log10(np.mean(np.abs(vec_meas - vec_ip)**2 / np.mean(np.abs(vec_ip)**2))))

    #plt.plot(np.arange(10, max_inner_order, 10), mse)
    #plt.show()
    assert all([mse[i] >= mse[i+1] or mse[i] < -200 for i in range(len(mse)-1)])
    assert np.allclose(vec_ip, vec_meas)

# ============= SHD COEFFICIENTS AND RECONSTRUCTIONS =================
def test_good_reconstruction_using_shd_estimation():
    sr = 1000
    ds_freq = 20
    exp_center = np.zeros((1,3))
    pos_mic, rirs, freqs, sim_info = _generate_soundfield_data_omni(sr, exp_center)
    wave_num = 2 * np.pi * freqs / sim_info.c
    max_order = 9

    rirs = np.ascontiguousarray(rirs[::ds_freq,...])
    wave_num = np.ascontiguousarray(wave_num[::ds_freq])
    freqs = np.ascontiguousarray(freqs[::ds_freq])

    shd_coeffs = sph.inf_dimensional_shd_omni(rirs, pos_mic, exp_center, max_order, wave_num, 1e-8)

    p_est = sph.reconstruct_pressure(shd_coeffs, pos_mic, exp_center, wave_num)
    mse = 10 * np.log10(np.mean(np.abs(p_est - rirs)**2, axis=-1))

    # plt.plot(freqs, mse)
    # plt.show()
    assert np.mean(mse) < -50


def test_measurement_operator_omni_is_same_as_reconstruct_pressure():
    """Xi omni should be the same as the pressure reconstructed from the SHD coefficients
    """
    rng = np.random.default_rng()

    max_order = 10
    num_pos = 1
    freq = rng.uniform(100, 1000)
    wave_num = np.array([2 * np.pi * freq / 343])
    exp_center = rng.normal(size = (1, 3))

    shd_coeffs = _random_shd_coeffs(max_order, 1, rng)
    pos = rng.normal(size=(num_pos,3))
    
    p = sph.reconstruct_pressure(shd_coeffs, pos, exp_center, wave_num)
    p_xi = sph.apply_measurement_omni(shd_coeffs, pos, exp_center, wave_num)
    assert np.allclose(p, p_xi)


def test_measurement_operator_conj_omni_is_adjoint_to_measurement_operator_omni():
    rng = np.random.default_rng()
    num_mic = 10
    max_order = 5
    pos = rng.normal(size=(num_mic, 3))
    exp_center = rng.normal(size = (1, 3))
    freq = rng.uniform(100, 1000, size=(1,))
    wave_num = 2 * np.pi * freq / 343

    vec = rng.normal(size=(1, num_mic))
    shd_coeffs = _random_shd_coeffs(max_order, 1, rng)

    new_vec = sph.apply_measurement_omni(shd_coeffs, pos, exp_center, wave_num)
    val = np.sum(new_vec * np.conj(vec))

    new_shd_sequence = sph.apply_measurement_conj_omni(vec, pos, exp_center, max_order, wave_num)
    val_from_conj = np.sum(shd_coeffs * np.conj(new_shd_sequence))

    assert np.allclose(val, val_from_conj)

def test_measurement_operator_conj_is_adjoint_to_measurement_operator():
    rng = np.random.default_rng()
    num_mic = 10
    max_order = 5
    pos = rng.normal(size=(num_mic, 3))
    exp_center = rng.normal(size = (1, 3))
    freq = rng.uniform(100, 1000, size=(1,))
    wave_num = 2 * np.pi * freq / 343

    vec = rng.normal(size=(1, num_mic))
    shd_coeffs = _random_shd_coeffs(max_order, 1, rng)
    dir_coeffs = _random_shd_coeffs(max_order, 1, rng)

    new_vec = sph.apply_measurement(shd_coeffs, pos, exp_center, wave_num, dir_coeffs)
    val = np.sum(new_vec * np.conj(vec))

    new_shd_sequence = sph.apply_measurement_conj(vec, pos, exp_center, max_order, wave_num, dir_coeffs)
    val_from_conj = np.sum(shd_coeffs * np.conj(new_shd_sequence))

    assert np.allclose(val, val_from_conj)

def test_measurement_operator_conj_omni_is_hermitian_transpose_of_measurement_operator_omni():
    rng = np.random.default_rng()
    num_mic = 10
    max_order = 5
    pos = rng.normal(size=(num_mic, 3))
    exp_center = rng.normal(size = (1, 3))
    freq = rng.uniform(100, 1000, size=(1,))
    wave_num = 2 * np.pi * freq / 343

    meas = sph.measurement_omni(pos, exp_center, max_order, wave_num)
    conj_meas = sph.measurement_conj_omni(pos, exp_center, max_order, wave_num)
    assert np.allclose(np.moveaxis(meas.conj(), -1, -2), conj_meas)









# ================== HELPER FUNCTIONS ==========================



def _random_shd_coeffs(max_order, num_freqs, rng=None):
    if rng is None:
        rng = np.random.default_rng()

    shd_coeffs = rng.normal(size=(num_freqs, sph.shd_num_coeffs(max_order))) + \
        1j * rng.normal(size=(num_freqs, sph.shd_num_coeffs(max_order)))
    return shd_coeffs




def _generate_soundfield_data_omni(sr, exp_center = np.array([[0,0,0]])):
    rng = np.random.default_rng(10)
    side_len = 0.2
    num_mic = 100

    #pos_mic = np.zeros((num_mic, 3))
    pos_mic = rng.uniform(low=-side_len/2, high=side_len/2, size=(num_mic, 3))
    pos_mic += exp_center

    pos_src = np.array([[3,0.05,-0.05]])

    setup = SimulatorSetup()
    setup.sim_info.samplerate = sr

    setup.sim_info.tot_samples = sr
    setup.sim_info.export_frequency = setup.sim_info.tot_samples
    setup.sim_info.reverb = "ism"
    setup.sim_info.room_size = [7, 4, 2]
    setup.sim_info.room_center = [2, 0.1, 0.1]
    setup.sim_info.rt60 =  0.25
    setup.sim_info.max_room_ir_length = sr // 2
    setup.sim_info.array_update_freq = 1
    setup.sim_info.randomized_ism = False
    setup.sim_info.auto_save_load = False
    setup.sim_info.sim_buffer = sr // 2
    setup.sim_info.extra_delay = 100
    setup.sim_info.plot_output = "none"

    setup.add_mics("omni", pos_mic)
    setup.add_controllable_source("src", pos_src)

    sim = setup.create_simulator()

    num_freqs = setup.sim_info.max_room_ir_length 
    fpaths, freqs = _get_freq_paths_correct_time_convention(sim.arrays, num_freqs, sr)

    return sim.arrays["omni"].pos, fpaths["src"]["omni"][...,0], freqs, sim.sim_info




def _generate_soundfield_data_dir_center(sr, directivity_dir, rt60 = 0.25):
    rng = np.random.default_rng(10)
    side_len = 0.1
    num_mic = 30

    pos_mic = rng.uniform(low=-side_len/2, high=side_len/2, size=(num_mic, 3))

    pos_src = np.array([[0,1.5,-0.05]])

    setup = SimulatorSetup()
    setup.sim_info.samplerate = sr

    setup.sim_info.tot_samples = sr
    setup.sim_info.export_frequency = setup.sim_info.tot_samples
    setup.sim_info.reverb = "ism"
    setup.sim_info.room_size = [7, 4, 2]
    setup.sim_info.room_center = [2, 0.1, 0.1]
    setup.sim_info.rt60 = rt60
    setup.sim_info.max_room_ir_length = sr // 2
    setup.sim_info.array_update_freq = 1
    setup.sim_info.randomized_ism = False
    setup.sim_info.auto_save_load = False
    setup.sim_info.sim_buffer = sr // 2
    setup.sim_info.extra_delay = 40
    setup.sim_info.plot_output = "none"

    setup.add_mics("omni", pos_mic)
    setup.add_mics("dir", np.zeros((1,3)), directivity_type=["cardioid"], directivity_dir=directivity_dir)
    setup.add_controllable_source("src", pos_src)

    sim = setup.create_simulator()

    num_freqs = 2048
    fpaths, freqs = _get_freq_paths_correct_time_convention(sim.arrays, num_freqs, sr)

    return sim.arrays["omni"].pos, fpaths["src"]["omni"][...,0], fpaths["src"]["dir"][...,0], freqs, sim.sim_info



def _generate_soundfield_data_dir_surrounded_by_sources(sr, directivity_dir, num_src, rt60 = 0.25):
    rng = np.random.default_rng(10)
    side_len = 0.4
    num_mic = 30

    pos_mic = rng.uniform(low=-side_len/2, high=side_len/2, size=(num_mic, 3))

    src_angles = np.linspace(0, 2*np.pi, num_src, endpoint=False)
    pos_src = utils.spherical2cart(np.ones((num_src,)), np.stack((src_angles, np.pi/2*np.ones((num_src,))), axis=-1))

    setup = SimulatorSetup()
    setup.sim_info.samplerate = sr
    setup.sim_info.tot_samples = sr
    setup.sim_info.export_frequency = setup.sim_info.tot_samples
    setup.sim_info.reverb = "ism"
    setup.sim_info.room_size = [7, 4, 2]
    setup.sim_info.room_center = [2, 0.1, 0.1]
    setup.sim_info.rt60 = rt60
    setup.sim_info.max_room_ir_length = sr // 2
    setup.sim_info.array_update_freq = 1
    setup.sim_info.randomized_ism = False
    setup.sim_info.auto_save_load = False
    setup.sim_info.sim_buffer = sr // 2
    setup.sim_info.extra_delay = 40
    setup.sim_info.plot_output = "none"

    setup.add_mics("omni", pos_mic)
    setup.add_mics("dir", np.zeros((1,3)), directivity_type=["cardioid"], directivity_dir=directivity_dir)
    setup.add_controllable_source("src", pos_src)

    sim = setup.create_simulator()

    num_freqs = 512
    fpaths, freqs = _get_freq_paths_correct_time_convention(sim.arrays, num_freqs, sr)

    return sim.arrays["omni"].pos, sim.arrays["src"].pos, sim.arrays["dir"].pos, fpaths["src"]["omni"], fpaths["src"]["dir"], freqs, sim.sim_info


def _generate_soundfield_data_dir_and_omni(sr, directivity_dir, rt60 = 0.25):
    rng = np.random.default_rng(10)
    side_len = 1
    num_mic = 50

    pos_mic = rng.uniform(low=-side_len/2, high=side_len/2, size=(num_mic, 3))
    pos_mic_dir = np.copy(pos_mic)

    pos_src = np.array([[0,1.5,-0.05]])

    setup = SimulatorSetup()
    setup.sim_info.samplerate = sr

    setup.sim_info.tot_samples = sr
    setup.sim_info.export_frequency = setup.sim_info.tot_samples
    setup.sim_info.reverb = "ism"
    setup.sim_info.room_size = [7, 4, 2]
    setup.sim_info.room_center = [2, 0.1, 0.1]
    setup.sim_info.rt60 = rt60
    setup.sim_info.max_room_ir_length = sr // 2
    setup.sim_info.array_update_freq = 1
    setup.sim_info.randomized_ism = False
    setup.sim_info.auto_save_load = False
    setup.sim_info.sim_buffer = sr // 2
    setup.sim_info.extra_delay = 40
    setup.sim_info.plot_output = "none"

    setup.add_mics("omni", pos_mic)
    dir_type = num_mic*["cardioid"]
    dir_dir = np.tile(directivity_dir, (num_mic,1))
    setup.add_mics("dir", pos_mic_dir, directivity_type=dir_type, directivity_dir=dir_dir)
    setup.add_controllable_source("src", pos_src)

    sim = setup.create_simulator()

    num_freqs = 512
    fpaths, freqs = _get_freq_paths_correct_time_convention(sim.arrays, num_freqs, sr)

    return sim.arrays["omni"].pos, fpaths["src"]["omni"][...,0], fpaths["src"]["dir"][...,0], freqs, sim.sim_info


def __temp_gen_data():
    rng = np.random.default_rng(10)
    side_len = 1
    num_mic = 40
    num_eval = 800
    sr = 1000

    #pos_mic = rng.uniform(low=-side_len/2, high=side_len/2, size=(num_mic, 3))
    pos_mic = np.concatenate((rng.uniform(low=-side_len/2, high=side_len/2, size=(num_mic, 2)), np.zeros((num_mic,1))), axis=-1)
    pos_eval = np.concatenate((rng.uniform(low=-side_len/2, high=side_len/2, size=(num_eval, 2)), np.zeros((num_eval,1))), axis=-1)
    #pos_eval = rng.uniform(low=-side_len/2, high=side_len/2, size=(num_mic, 3))

    pos_src = np.array([[3,0.05,-0.05]])

    setup = SimulatorSetup()
    setup.sim_info.samplerate = sr

    setup.sim_info.tot_samples = sr
    setup.sim_info.export_frequency = setup.sim_info.tot_samples
    setup.sim_info.reverb = "ism"
    setup.sim_info.room_size = [7, 4, 2]
    setup.sim_info.room_center = [2, 0.1, 0.1]
    setup.sim_info.rt60 =  0.1
    setup.sim_info.max_room_ir_length = sr // 2
    setup.sim_info.array_update_freq = 1
    setup.sim_info.randomized_ism = False
    setup.sim_info.auto_save_load = False
    setup.sim_info.sim_buffer = sr // 2
    setup.sim_info.extra_delay = 100
    setup.sim_info.plot_output = "none"

    setup.add_mics("omni", pos_mic)
    setup.add_mics("eval", pos_eval)
    setup.add_controllable_source("src", pos_src)

    sim = setup.create_simulator()

    num_freqs = setup.sim_info.max_room_ir_length

    fpaths, freqs = _get_freq_paths_correct_time_convention(sim.arrays, num_freqs, sr)

    return sim.arrays["omni"].pos, sim.arrays["eval"].pos, fpaths["src"]["omni"][...,0], fpaths["src"]["eval"][...,0], freqs, sim.sim_info


def test_temp_ki():
    import aspcol.soundfieldestimation as sfe
    import plot_methods as plm
    import aspcol.plot as aspplot

    pos_mic, pos_eval, p_mic, p_eval, freqs, sim_info = __temp_gen_data()
    wave_num = 2 * np.pi *freqs / sim_info.c

    
    est = {}
    est["diffuse KRR"] = sfe.est_ki_diffuse_freq(p_mic, pos_mic, pos_eval, wave_num, 1e-5)
    est["nearest neighbour"] = sfe.nearest_neighbour_freq(p_mic, pos_mic, pos_eval)

    est_all = {"diffuse KRR": est["diffuse KRR"], "nearest neighbour": est["nearest neighbour"], "true": p_eval}
    plm.image_scatter_freq_response(est_all, freqs, pos_eval, dot_size = 25)

    fig, ax = plt.subplots(1,1)
    for est_name, p_est in est.items():
        mse = 10 * np.log10(np.mean(np.abs(p_est - p_eval)**2, axis=-1) / np.mean(np.abs(p_eval)**2, axis=-1))
        ax.plot(freqs, mse, label=est_name)
    ax.legend()
    aspplot.set_basic_plot_look(ax)
    plt.show()


def _get_freq_paths_correct_time_convention(arrays, num_freqs, samplerate):
    """Get the frequency domain response of the paths between all sources and microphones
    
    Parameters
    ----------
    arrays : ArrayCollection
        The array collection to get the frequency paths from
    num_freqs : int
        The number of frequencies to calculate the response for. The number refers to the total FFT
        length, so the number of real frequencies is num_freqs // 2 + 1, which is the number of 
        frequency bins in the output. 
    
    Returns
    -------
    freq_paths : dict of dicts of ndarrays
        freq_paths[src_name][mic_name] is a complex ndarray of shape (num_real_freqs, num_mic, num_src)
        representing the frequency response between a source and a microphone array
    freqs : ndarray of shape (num_real_freqs,)
        The real frequencies in Hz of the response

    Notes
    -----
    The frequencies returned are compatible with get_real_freqs of the package aspcol, as well as the
    output of np.fft.rfftfreq. 

    num_freqs can be safely chosen as a larger number than the number of samples in the impulse response,
    as the FFT will zero-pad the signal to the desired length. But if num_freqs is smaller, then the
    signal will be truncated.
    """
    if num_freqs % 2 == 1:
        raise NotImplementedError("Odd number of frequencies not supported yet")
    
    freqs = ft.get_real_freqs(num_freqs, samplerate)

    fpaths = {}
    for src, mic, path in arrays.iter_paths():
        fpaths.setdefault(src.name, {})
        freq_domain_path = ft.rfft(path, n=num_freqs)
        fpaths[src.name][mic.name] = np.moveaxis(freq_domain_path, 1,2)
    return fpaths, freqs<|MERGE_RESOLUTION|>--- conflicted
+++ resolved
@@ -15,11 +15,6 @@
 import aspcol.sphericalharmonics as sph
 import aspcol.utilities as utils
 
-<<<<<<< HEAD
-
-=======
-import plot_methods as plm
->>>>>>> 6ef0d646
 import aspcol.kernelinterpolation as ki
 
 import aspcol.planewaves as pw
